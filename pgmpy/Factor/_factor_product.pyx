cimport cython
import numpy as np
cimport numpy as np

DTYPE = np.int
ctypedef np.int_t DTYPE_t

@cython.boundscheck(False)
@cython.nonecheck(False)
cdef np.ndarray[DTYPE_t, ndim=2] matrix_gen(np.ndarray[DTYPE_t, ndim=1] cardinality):
    cdef np.ndarray[DTYPE_t, ndim=1] index = np.arange(np.prod(cardinality))
    return (np.floor(np.tile(np.atleast_2d(index).T, (1, cardinality.shape[0])) / 
                     np.tile(np.cumprod(np.concatenate(([1], cardinality[:-1]))),
                             (index.shape[0], 1))) % np.tile(cardinality, (index.shape[0], 1))).astype(DTYPE)

@cython.boundscheck(False)
@cython.nonecheck(False)
cdef pattern_gen(np.ndarray[DTYPE_t, ndim=1] x_card,
                 np.ndarray[DTYPE_t, ndim=1] y_card,
                 np.ndarray[DTYPE_t, ndim=2] common_index):
    cdef:
        np.ndarray[DTYPE_t, ndim=1] common_index_y, common_index_x
        np.ndarray[DTYPE_t, ndim=1] cum_y_card
        np.ndarray[DTYPE_t, ndim=2] delta_common_index
        np.ndarray[DTYPE_t, ndim=2] pattern_0, pattern_3
        np.ndarray[DTYPE_t, ndim=1] pattern_1
        np.ndarray[DTYPE_t, ndim=1] delta_non_common_index_y
        np.ndarray[DTYPE_t, ndim=1] non_common_x, non_common_y 
        unsigned int left_x, left_y
    
    common_index_y = np.array([index[1] for index in common_index], dtype=DTYPE)
    common_index_x = np.array([index[0] for index in common_index], dtype=DTYPE)
    cum_y_card =  np.cumprod(np.concatenate(([1], y_card[:-1])))
    delta_common_index = cum_y_card[common_index_y].reshape(
        (common_index_y.shape[0], 1))
    non_common_x = np.array([i for i in range(x_card.shape[0]) 
                             if i not in common_index_x], dtype=DTYPE)
    non_common_y = np.array([i for i in range(y_card.shape[0]) 
                             if i not in common_index_y], dtype=DTYPE)
    
    left_x = np.prod(x_card[non_common_x])
    left_y = np.prod(y_card[non_common_y])
    pattern_0 = np.tile(np.dot(matrix_gen(y_card[common_index_y]), 
                               delta_common_index).astype(DTYPE), 
                        (1, left_y)).astype(DTYPE)
    delta_non_common_index_y = cum_y_card[non_common_y]
    pattern_1 = np.dot(matrix_gen(y_card[non_common_y]), 
                       delta_non_common_index_y).astype(DTYPE)
    pattern_3 = np.tile(pattern_0 + pattern_1, (left_x, 1)).astype(DTYPE)
    return pattern_3.flatten(order='F'), left_y


@cython.boundscheck(False)
@cython.nonecheck(False)
def _factor_product(np.ndarray[DTYPE_t, ndim=1] card_prod,DTYPE_t size,
                    np.ndarray[double, ndim=1] x, np.ndarray[DTYPE_t, ndim=1] card_x, np.ndarray[DTYPE_t,ndim=1] ref_x,
<<<<<<< HEAD
                    np.ndarray[double, ndim=1] y, np.ndarray[DTYPE_t, ndim=1] card_y, np.ndarray[DTYPE_t,ndim=1] ref_y,
                    data_x, data_y):
=======
                    np.ndarray[double, ndim=1] y, np.ndarray[DTYPE_t, ndim=1] card_y, np.ndarray[DTYPE_t,ndim=1] ref_y):
>>>>>>> 0052c83d

    cdef:
        np.ndarray[double, ndim=1] product_arr = np.zeros(size)
        np.ndarray[DTYPE_t, ndim=1] prod_indices = np.array([0] * card_prod.shape[0], dtype=DTYPE)
<<<<<<< HEAD
        int i, x_index, y_index
    x_index = 0
    y_index = 0
    if data_x is None and data_y is None:
        new_data = None
    else:
        new_data = [0] * size
    for i in range(size):
        product_arr[i] = x[x_index] * y[y_index]
        if new_data is not None:
            if data_x is None:
                new_data[i] = data_y[y_index]
            elif data_y is None:
                new_data[i] = data_x[x_index]
            else:
                new_data[i] = data_x[x_index] + data_y[y_index]
=======

    x_index = 0
    y_index = 0
    for i in range(size):
        product_arr[i] = x[x_index] * y[y_index]
>>>>>>> 0052c83d
        j=card_prod.shape[0]-1
        flag=0
        while True:
            old_value = prod_indices[j]
            prod_indices[j]+=1
            if prod_indices[j] == card_prod[j]:
                prod_indices[j] =0
            else:
                flag=1
            if ref_x[j] != -1:
                x_index += (prod_indices[j]-old_value) * card_x[ref_x[j]]
            if ref_y[j] != -1:
                y_index += (prod_indices[j]-old_value) * card_y[ref_y[j]]
            j-=1
            if flag==1:
                break
<<<<<<< HEAD
    return product_arr, new_data
=======
    return product_arr
>>>>>>> 0052c83d

@cython.boundscheck(False)
@cython.nonecheck(False)
def _factor_product_orig(np.ndarray[double, ndim=1] x,
                    np.ndarray[double, ndim=1] y,
                    DTYPE_t size,
                    np.ndarray[DTYPE_t, ndim=2] common_index=None,
                    np.ndarray[DTYPE_t, ndim=1] x_card=None,
                    np.ndarray[DTYPE_t, ndim=1] y_card=None):

    cdef:
        np.ndarray[double, ndim=1] product_arr = np.zeros(size)
        unsigned int count = 0
        unsigned int xmax = x.shape[0]
        unsigned int ymax = y.shape[0]
        unsigned int i, j, left_y
        np.ndarray[DTYPE_t, ndim=1] x_iter, y_iter

    cdef bint CHECK = 1
    if common_index is None and x_card is None and y_card is None:
        CHECK = 0

    if CHECK:
        y_iter, left_y = pattern_gen(x_card, y_card, common_index)
        x_iter = np.tile(np.arange(np.prod(x_card)), left_y).astype(DTYPE)
        for i in range(x_iter.shape[0]):
            print(x_iter[i],y_iter[i])
        for i, j in zip(x_iter, y_iter):
            product_arr[count] = x[i]*y[j]
            count += 1
    else:
        for i in range(ymax):
            for j in range(xmax):
                product_arr[count] = x[j]*y[i]
                count += 1

    return product_arr

@cython.boundscheck(False)
@cython.nonecheck(False)
def _factor_divide(np.ndarray[double, ndim=1] x,
                    np.ndarray[double, ndim=1] y,
                    DTYPE_t size,
                    np.ndarray[DTYPE_t, ndim=2] common_index=None,
                    np.ndarray[DTYPE_t, ndim=1] x_card=None,
                    np.ndarray[DTYPE_t, ndim=1] y_card=None):

    cdef:
        np.ndarray[double, ndim=1] product_arr = np.zeros(size)
        unsigned int count = 0
        unsigned int xmax = x.shape[0]
        unsigned int ymax = y.shape[0]
        unsigned int i, j, left_y
        np.ndarray[DTYPE_t, ndim=1] x_iter, y_iter


    y_iter, left_y = pattern_gen(x_card, y_card, common_index)
    x_iter = np.tile(np.arange(np.prod(x_card)), left_y).astype(DTYPE)
    for i, j in zip(x_iter, y_iter):
        product_arr[count] = x[i]/y[j]
        count += 1


    return product_arr<|MERGE_RESOLUTION|>--- conflicted
+++ resolved
@@ -54,40 +54,16 @@
 @cython.nonecheck(False)
 def _factor_product(np.ndarray[DTYPE_t, ndim=1] card_prod,DTYPE_t size,
                     np.ndarray[double, ndim=1] x, np.ndarray[DTYPE_t, ndim=1] card_x, np.ndarray[DTYPE_t,ndim=1] ref_x,
-<<<<<<< HEAD
-                    np.ndarray[double, ndim=1] y, np.ndarray[DTYPE_t, ndim=1] card_y, np.ndarray[DTYPE_t,ndim=1] ref_y,
-                    data_x, data_y):
-=======
                     np.ndarray[double, ndim=1] y, np.ndarray[DTYPE_t, ndim=1] card_y, np.ndarray[DTYPE_t,ndim=1] ref_y):
->>>>>>> 0052c83d
 
     cdef:
         np.ndarray[double, ndim=1] product_arr = np.zeros(size)
         np.ndarray[DTYPE_t, ndim=1] prod_indices = np.array([0] * card_prod.shape[0], dtype=DTYPE)
-<<<<<<< HEAD
-        int i, x_index, y_index
-    x_index = 0
-    y_index = 0
-    if data_x is None and data_y is None:
-        new_data = None
-    else:
-        new_data = [0] * size
-    for i in range(size):
-        product_arr[i] = x[x_index] * y[y_index]
-        if new_data is not None:
-            if data_x is None:
-                new_data[i] = data_y[y_index]
-            elif data_y is None:
-                new_data[i] = data_x[x_index]
-            else:
-                new_data[i] = data_x[x_index] + data_y[y_index]
-=======
 
     x_index = 0
     y_index = 0
     for i in range(size):
         product_arr[i] = x[x_index] * y[y_index]
->>>>>>> 0052c83d
         j=card_prod.shape[0]-1
         flag=0
         while True:
@@ -104,11 +80,7 @@
             j-=1
             if flag==1:
                 break
-<<<<<<< HEAD
-    return product_arr, new_data
-=======
     return product_arr
->>>>>>> 0052c83d
 
 @cython.boundscheck(False)
 @cython.nonecheck(False)
